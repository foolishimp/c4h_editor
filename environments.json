--- conflicted
+++ resolved
@@ -1,18 +1,5 @@
 {
   "development": {
-<<<<<<< HEAD
-    "main_backend":  { "url": "http://localhost:8000" },
-    "prefs_service": { "url": "http://localhost:8001" },
-
-    "shell":         { "url": "http://localhost:3000" },
-
-    "yaml-editor":            { "url": "http://localhost:3005/src/main.tsx" },
-    "config-selector-workorder": { "url": "http://localhost:3001/src/main.tsx" },
-    "config-selector-teams":  { "url": "http://localhost:3001/src/main.tsx" },
-    "config-selector-runtime":{ "url": "http://localhost:3001/src/main.tsx" },
-    "job-management":         { "url": "http://localhost:3004/src/main.tsx" },
-    "test-app":               { "url": "http://localhost:3006/src/main.tsx" }
-=======
     "main_backend": {
       "url": "http://localhost:8010",
       "data_paths": {
@@ -33,7 +20,6 @@
     "runtimeconfig": { "url": "http://localhost:3101/src/main.tsx" },
     "job-management":{ "url": "http://localhost:3104/src/main.tsx" },
     "test-app":      { "url": "http://localhost:3106/src/main.tsx" }
->>>>>>> 9f3f2ba8
   },
   "production": {
     "main_backend": {
